# OC20 Task Tutorials
The open compute challenge consists of three distinct tasks. This document is a tutorial
for training and evaluating models for each of these tasks as well as generating submission files for EvalAI.

`main.py` serves as the entry point to run any task tasks. This script requires two command line
arguments at a minimum:
<<<<<<< HEAD
* `--mode MODE`: MODE can be `train`, `predict` or `run_relaxations` to train a model, make predictions
=======
* `--mode MODE`: MODE can be `train`, `predict` or `run-relaxations` to train a model, make predictions
>>>>>>> 5d911598
using an existing model, or run machine learning based relaxations using an existing model respectively.
* `--config-yml PATH`: PATH is the path to a YAML configuration file. We use YAML files to supply all
parameters to the script. The `configs` directory contains a number of example config files.

Running `main.py` directly runs the model on a single CPU or GPU if one is available:
```
python main.py --mode train --config-yml configs/TASK/MODEL.yml
```
If you have multiple
GPUs, you can use distributed data parallel training by running:
```
python -u -m torch.distributed.launch --nproc_per_node=8 main.py --distributed --num-gpus 8 [...]
```
`torch.distributed.launch` launches multiple processes for distributed training. For more details, refer to
https://pytorch.org/docs/stable/distributed.html#launch-utility

If you have access to a slurm cluster, we use the `submitit` package to simplify multi-node distributed training:
```
python main.py --distributed --num-gpus 8 --num-nodes 6 --submit [...]
```

In the rest of this tutorial, we explain how to train models for each task.

## Initial Structure to Relaxed Energy prediction (IS2RE)

In the IS2RE tasks, the model takes the initial structure as input and predict the structure’s energy
in the relaxed state. To train a model for the IS2RE task, you can use the `EnergyTrainer`
Trainer and `SinglePointLmdb` dataset by specifying the following in your configuration file:
```
trainer: energy # Use the EnergyTrainer

dataset:
  # Train data
  - src: [Path to training data]
    normalize_labels: True
    # Mean and standard deviation of energies
    target_mean: -0.969171404838562
    target_std: 1.3671793937683105
  # Val data (optional)
  - src: [Path to validation data]
  # Test data (optional)
  - src: [Path to test data]
```
You can find examples configuration files in `configs/ocp_is2re`.

To train a SchNet model for the IS2RE task, run:
```
python main.py --mode train --config-yml configs/ocp_is2re/schnet.yml
```

Training logs are stored in `logs/tensorboard/[TIMESTAMP]` where `[TIMESTAMP]` is
the starting time stamp of the run. You can monitor the training process by running:
```
tensorboard --logdir logs/tensorboard/[TIMESTAMP]
```
At the end of training, the model checkpoint is stored in `checkpoints/[TIMESTAMP]/checkpoint.pt`.

Next, run this model on the test data:
```
python main.py --mode predict --config-yml configs/ocp_is2re/schnet.yml \
        --checkpoint checkpoints/[TIMESTAMP]/checkpoint.pt
```
The predictions are stored in `predictions.json` and later used to create a submission file to be uploaded to EvalAI.

## Structure to Energy and Forces (S2EF)

In the S2EF task, the model takes the positions of the atoms as input and predicts the energy and per-atom
forces as calculated by DFT. To train a model for the S2EF task, you can use the `ForcesTrainer` Trainer
and `TrajectoryLmdb` dataset by specifying the following in your configuration file:
```
trainer: forces  # Use the ForcesTrainer

dataset:
  # Training data
  - src: [Path to training data]
    normalize_labels: True
    # Mean and standard deviation of energies
    target_mean: -0.7586356401443481
    target_std: 2.981738567352295
    # Mean and standard deviation of forces
    grad_target_mean: 0.0
    grad_target_std: 2.981738567352295
  # Val data (optional)
  - src: [Path to validation data]
  # Test data (optional)
  - src: [Path to test data]
```
You can find examples configuration files in `configs/ocp_s2ef`.

To train a SchNet model for the S2EF task, run:
```
python -u -m torch.distributed.launch --nproc_per_node=2 main.py \
        --mode train --config-yml configs/ocp_s2ef/schnet.yml --num-gpus 2 --distributed
```
Similar to the IS2RE task, tensorboard logs are stored in `logs/tensorboard/[TIMESTAMP]` and the
checkpoint is stored in `checkpoints/[TIMESTAMP]/checkpoint.pt`.

Next, run this model on the test data:
```
python main.py --mode predict --config-yml configs/ocp_s2ef/schnet.yml \
        --checkpoint checkpoints/[TIMESTAMP]/checkpoint.pt
```
The predictions are stored in `predictions.json` and later used to create a submission file to be uploaded to EvalAI.

## Initial Structure to Relaxed Structure (IS2RS)

In the IS2RS task the model takes as input an initial structure and predicts the atomic positions in their
final, relaxed state. This can be done by training a model to predict per-atom forces similar to the S2EF
task and then running an iterative relaxation. Although we present an iterative approach, models that directly predict relaxed states are also possible. You can find example configuration files in `configs/ocp_is2rs`.

To train a SchNet model for the IS2RS task, run:
```
python main.py --mode train --config-yml configs/ocp_is2rs/schnet.yml
```
Note - iterative approaches to the IS2RS task use trained models that are no different than the S2EF task. Existing S2EF models may be used with the following additions to the configuration file:
```
# Relaxation options
relax_dataset:
  src: data/09_29_val_is2rs_lmdb
write_pos: True
relaxation_steps: 300
relax_opt:
  maxstep: 300
  memory: 100
  damping: 0.25
  alpha: 100.
  traj_dir: "trajectories"
```

After training, you can generate trajectories using:
```
python main.py --mode run-relaxations --config-yml configs/ocp_is2rs/schnet.yml \
        --checkpoint checkpoints/[TIMESTAMP]/checkpoint.pt
```
The relaxed structure positions are stored in `[RESULTS_DIR]/relaxed_pos_[DEVICE #].json` and later used to create a submission file to be uploaded to EvalAI. Predicted trajectories are stored in `trajectories` directory for those interested in analyzing the complete relaxation trajectory.

## Create EvalAI submission files

EvalAI expects results to be structured in a specific format for a submission to be successful. A submission must contain results from the 4 different splits - in distribution (id), out of distribution adsorbate (ood ads), out of distribution catalyst (ood cat), and out of distribution adsorbate and catalyst (ood both). Constructing the submission file for each of the above tasks is as follows:

### S2EF/IS2RE:
1. Run predictions `--mode predict` on all 4 splits, generating `predictions.json` files for each split.
2. Modify `scripts/make_evalai_json.py` with the corresponding paths of the `predictions.json` files and run to generate your final submission file `taskname_split_submission.json` (filename may be modified).
3. Upload `taskname_split_submission.json` to EvalAI.


### IS2RS:
1. Ensure `write_pos: True` is included in your configuration file. Run relaxations `--mode run-relaxations` on all 4 splits, generating `relaxed_pos_[DEVICE #].json` files for each split.
2. For each split, if relaxations were run with multiple GPUs, combine `relaxed_pos_[DEVICE #].json` into one `relaxed_pos.json` file using `scripts/make_evalai_json.py`, otherwise skip to 3.
2. Modify `scripts/make_evalai_json.py` with the corresponding paths of the `relaxed_pos.json` files and run to generate your final submission file `taskname_split_submission.json` (filename may be modified).
3. Upload `taskname_split_submission.json` to EvalAI.<|MERGE_RESOLUTION|>--- conflicted
+++ resolved
@@ -4,11 +4,7 @@
 
 `main.py` serves as the entry point to run any task tasks. This script requires two command line
 arguments at a minimum:
-<<<<<<< HEAD
-* `--mode MODE`: MODE can be `train`, `predict` or `run_relaxations` to train a model, make predictions
-=======
 * `--mode MODE`: MODE can be `train`, `predict` or `run-relaxations` to train a model, make predictions
->>>>>>> 5d911598
 using an existing model, or run machine learning based relaxations using an existing model respectively.
 * `--config-yml PATH`: PATH is the path to a YAML configuration file. We use YAML files to supply all
 parameters to the script. The `configs` directory contains a number of example config files.
