import collections
import copy
import glob
import importlib
import itertools
import json
import os
import time
from bisect import bisect
from itertools import product

import demjson
import numpy as np
import torch
import yaml
from matplotlib.backends.backend_agg import FigureCanvasAgg as FigureCanvas
from matplotlib.figure import Figure
from torch_geometric.utils import remove_self_loops
from torch_scatter import scatter


def save_checkpoint(state, checkpoint_dir="checkpoints/"):
    filename = os.path.join(checkpoint_dir, "checkpoint.pt")
    torch.save(state, filename)


# https://stackoverflow.com/questions/38987/how-to-merge-two-dictionaries-in-a-single-expression
def update_config(original, update):
    """
    Recursively update a dict.
    Subdict's won't be overwritten but also updated.
    """
    for key, value in original.items():
        if key not in update:
            update[key] = value
        elif isinstance(value, dict):
            update_config(value, update[key])
    return update


class Complete(object):
    def __call__(self, data):
        device = data.edge_index.device

        row = torch.arange(data.num_nodes, dtype=torch.long, device=device)
        col = torch.arange(data.num_nodes, dtype=torch.long, device=device)

        row = row.view(-1, 1).repeat(1, data.num_nodes).view(-1)
        col = col.repeat(data.num_nodes)
        edge_index = torch.stack([row, col], dim=0)

        edge_attr = None
        if data.edge_attr is not None:
            idx = data.edge_index[0] * data.num_nodes + data.edge_index[1]
            size = list(data.edge_attr.size())
            size[0] = data.num_nodes * data.num_nodes
            edge_attr = data.edge_attr.new_zeros(size)
            edge_attr[idx] = data.edge_attr

        edge_index, edge_attr = remove_self_loops(edge_index, edge_attr)
        data.edge_attr = edge_attr
        data.edge_index = edge_index

        return data


def warmup_lr_lambda(current_epoch, optim_config):
    """Returns a learning rate multiplier.
        Till `warmup_epochs`, learning rate linearly increases to `initial_lr`,
        and then gets multiplied by `lr_gamma` every time a milestone is crossed.
        """
    if current_epoch <= optim_config["warmup_epochs"]:
        alpha = current_epoch / float(optim_config["warmup_epochs"])
        return optim_config["warmup_factor"] * (1.0 - alpha) + alpha
    else:
        idx = bisect(optim_config["lr_milestones"], current_epoch)
        return pow(optim_config["lr_gamma"], idx)


def print_cuda_usage():
    print("Memory Allocated:", torch.cuda.memory_allocated() / (1024 * 1024))
    print(
        "Max Memory Allocated:",
        torch.cuda.max_memory_allocated() / (1024 * 1024),
    )
    print("Memory Cached:", torch.cuda.memory_cached() / (1024 * 1024))
    print("Max Memory Cached:", torch.cuda.max_memory_cached() / (1024 * 1024))


def plot_histogram(data, xlabel="", ylabel="", title=""):
    assert isinstance(data, list)

    # Preset
    fig = Figure(figsize=(5, 4), dpi=150)
    canvas = FigureCanvas(fig)
    ax = fig.gca()

    # Plot
    ax.hist(data, bins=20, rwidth=0.9, zorder=3)

    # Axes
    ax.grid(color="0.95", zorder=0)
    ax.set_xlabel(xlabel)
    ax.set_ylabel(ylabel)
    ax.set_title(title)
    fig.tight_layout(pad=2)

    # Return numpy array
    canvas.draw()
    image_from_plot = np.frombuffer(fig.canvas.tostring_rgb(), dtype=np.uint8)
    image_from_plot = image_from_plot.reshape(
        fig.canvas.get_width_height()[::-1] + (3,)
    )

    return image_from_plot


# Override the collation method in `pytorch_geometric.data.InMemoryDataset`
def collate(data_list):
    keys = data_list[0].keys
    data = data_list[0].__class__()

    for key in keys:
        data[key] = []
    slices = {key: [0] for key in keys}

    for item, key in product(data_list, keys):
        data[key].append(item[key])
        if torch.is_tensor(item[key]):
            s = slices[key][-1] + item[key].size(
                item.__cat_dim__(key, item[key])
            )
        elif isinstance(item[key], int) or isinstance(item[key], float):
            s = slices[key][-1] + 1
        else:
            raise ValueError("Unsupported attribute type")
        slices[key].append(s)

    if hasattr(data_list[0], "__num_nodes__"):
        data.__num_nodes__ = []
        for item in data_list:
            data.__num_nodes__.append(item.num_nodes)

    for key in keys:
        if torch.is_tensor(data_list[0][key]):
            data[key] = torch.cat(
                data[key], dim=data.__cat_dim__(key, data_list[0][key])
            )
        else:
            data[key] = torch.tensor(data[key])
        slices[key] = torch.tensor(slices[key], dtype=torch.long)

    return data, slices


def add_edge_distance_to_graph(
    batch, device="cpu", dmin=0.0, dmax=6.0, num_gaussians=50,
):
    # Make sure x has positions.
    if not all(batch.pos[0][:] == batch.x[0][-3:]):
        batch.x = torch.cat([batch.x, batch.pos.float()], dim=1)
    # First set computations to be tracked for positions.
    batch.x = batch.x.requires_grad_(True)
    # Then compute Euclidean distance between edge endpoints.
    pdist = torch.nn.PairwiseDistance(p=2.0)
    distances = pdist(
        batch.x[batch.edge_index[0]][:, -3:],
        batch.x[batch.edge_index[1]][:, -3:],
    )
    # Expand it using a gaussian basis filter.
    gdf_filter = torch.linspace(dmin, dmax, num_gaussians)
    var = gdf_filter[1] - gdf_filter[0]
    gdf_filter, var = gdf_filter.to(device), var.to(device)
    gdf_distances = torch.exp(
        -((distances.view(-1, 1) - gdf_filter) ** 2) / var ** 2
    )
    # Reassign edge attributes.
    batch.edge_weight = distances
    batch.edge_attr = gdf_distances.float()
    return batch


# Copied from https://github.com/facebookresearch/mmf/blob/master/mmf/utils/env.py#L89.
def setup_imports():
    from ocpmodels.common.registry import registry

    # First, check if imports are already setup
    has_already_setup = registry.get("imports_setup", no_warning=True)
    if has_already_setup:
        return
    # Automatically load all of the modules, so that
    # they register with registry
    root_folder = registry.get("ocpmodels_root", no_warning=True)

    if root_folder is None:
        root_folder = os.path.dirname(os.path.abspath(__file__))
        root_folder = os.path.join(root_folder, "..")

    trainer_folder = os.path.join(root_folder, "trainers")
    trainer_pattern = os.path.join(trainer_folder, "**", "*.py")
    datasets_folder = os.path.join(root_folder, "datasets")
    datasets_pattern = os.path.join(datasets_folder, "**", "*.py")
    model_folder = os.path.join(root_folder, "models")
    model_pattern = os.path.join(model_folder, "**", "*.py")

    importlib.import_module("ocpmodels.common.meter")

    files = (
        glob.glob(datasets_pattern, recursive=True)
        + glob.glob(model_pattern, recursive=True)
        + glob.glob(trainer_pattern, recursive=True)
    )

    for f in files:
        for key in ["/trainers", "/datasets", "/models"]:
            if f.find(key) != -1:
                splits = f.split(os.sep)
                file_name = splits[-1]
                module_name = file_name[: file_name.find(".py")]
                importlib.import_module(
                    "ocpmodels.%s.%s" % (key[1:], module_name)
                )

    registry.register("imports_setup", True)


def build_config(args):
    config = yaml.safe_load(open(args.config_yml, "r"))

    # Load config from included files.
    includes = config.get("includes", [])
    if not isinstance(includes, list):
        raise AttributeError(
            "Includes must be a list, {} provided".format(type(includes))
        )

    for include in includes:
        include_config = yaml.safe_load(open(include, "r"))
        config.update(include_config)

    config.pop("includes")

    # Check for overriden parameters.
    if args.config_override:
        overrides = demjson.decode(args.config_override)
        config = update_config(config, overrides)

    # Some other flags.
    config["identifier"] = args.identifier
    config["seed"] = args.seed
    config["is_debug"] = args.debug
    config["run_dir"] = args.run_dir
    config["is_vis"] = args.vis
    config["print_every"] = args.print_every
    config["amp"] = args.amp
    # Submit
    config["submit"] = args.submit
    # Distributed
    config["local_rank"] = args.local_rank
    config["distributed_port"] = args.distributed_port
    config["world_size"] = args.num_nodes * args.num_gpus
    config["distributed_backend"] = args.distributed_backend

    return config


def create_grid(base_config, sweep_file):
    def _flatten_sweeps(sweeps, root_key="", sep="."):
        flat_sweeps = []
        for key, value in sweeps.items():
            new_key = root_key + sep + key if root_key else key
            if isinstance(value, collections.MutableMapping):
                flat_sweeps.extend(_flatten_sweeps(value, new_key).items())
            else:
                flat_sweeps.append((new_key, value))
        return collections.OrderedDict(flat_sweeps)

    def _update_config(config, keys, override_vals, sep="."):
        for key, value in zip(keys, override_vals):
            key_path = key.split(sep)
            child_config = config
            for name in key_path[:-1]:
                child_config = child_config[name]
            child_config[key_path[-1]] = value
        return config

    sweeps = yaml.safe_load(open(sweep_file, "r"))
    flat_sweeps = _flatten_sweeps(sweeps)
    keys = list(flat_sweeps.keys())
    values = list(itertools.product(*flat_sweeps.values()))

    configs = []
    for i, override_vals in enumerate(values):
        config = copy.deepcopy(base_config)
        config = _update_config(config, keys, override_vals)
        config["identifier"] = config["identifier"] + f"_run{i}"
        configs.append(config)
    return configs


def save_experiment_log(args, jobs, configs):
    log_file = args.logdir / "exp" / time.strftime("%Y-%m-%d-%I-%M-%S%p.log")
    log_file.parent.mkdir(exist_ok=True, parents=True)
    with open(log_file, "w") as f:
        for job, config in zip(jobs, configs):
            print(
                json.dumps(
                    {
                        "config": config,
                        "slurm_id": job.job_id,
                        "timestamp": time.strftime("%I:%M:%S%p %Z %b %d, %Y"),
                    }
                ),
                file=f,
            )
    return log_file


def get_pbc_distances(
    pos,
    edge_index,
    cell,
    cell_offsets,
    neighbors,
    return_offsets=False,
    return_distance_vec=False,
):
    row, col = edge_index

    distance_vectors = pos[row] - pos[col]

    # correct for pbc
    cell = torch.repeat_interleave(cell, neighbors, dim=0)
    offsets = cell_offsets.float().view(-1, 1, 3).bmm(cell.float()).view(-1, 3)
    distance_vectors += offsets

    # compute distances
    distances = distance_vectors.norm(dim=-1)

    # redundancy: remove zero distances
    nonzero_idx = torch.arange(len(distances))[distances != 0]
    edge_index = edge_index[:, nonzero_idx]
    distances = distances[nonzero_idx]

    out = {
        "edge_index": edge_index,
        "distances": distances,
    }

    if return_distance_vec:
        out["distance_vec"] = distance_vectors[nonzero_idx]

    if return_offsets:
<<<<<<< HEAD
        return edge_index, distances, offsets
    else:
        return edge_index, distances


def radius_graph_pbc(data, radius, max_num_neighbors_threshold, device):
    batch_size = len(data.natoms)

    # position of the atoms
    atom_pos = data.pos

    # Before computing the pairwise distances between atoms, first create a list of atom indices to compare for the entire batch
    num_atoms_per_image = data.natoms
    num_atoms_per_image_sqr = (num_atoms_per_image ** 2).long()

    # index offset between images
    index_offset = (
        torch.cumsum(num_atoms_per_image, dim=0) - num_atoms_per_image
    )

    index_offset_expand = torch.repeat_interleave(
        index_offset, num_atoms_per_image_sqr
    )
    num_atoms_per_image_expand = torch.repeat_interleave(
        num_atoms_per_image, num_atoms_per_image_sqr
    )

    # Compute a tensor containing sequences of numbers that range from 0 to num_atoms_per_image_sqr for each image
    # that is used to compute indices for the pairs of atoms. This is a very convoluted way to implement
    # the following (but 10x faster since it removes the for loop)
    # for batch_idx in range(batch_size):
    #    batch_count = torch.cat([batch_count, torch.arange(num_atoms_per_image_sqr[batch_idx], device=device)], dim=0)
    num_atom_pairs = torch.sum(num_atoms_per_image_sqr)
    index_sqr_offset = (
        torch.cumsum(num_atoms_per_image_sqr, dim=0) - num_atoms_per_image_sqr
    )
    index_sqr_offset = torch.repeat_interleave(
        index_sqr_offset, num_atoms_per_image_sqr
    )
    atom_count_sqr = (
        torch.arange(num_atom_pairs, device=device) - index_sqr_offset
    )

    # Compute the indices for the pairs of atoms (using division and mod)
    # If the systems get too large this apporach could run into numerical precision issues
    index1 = (
        (atom_count_sqr // num_atoms_per_image_expand)
    ).long() + index_offset_expand
    index2 = (
        atom_count_sqr % num_atoms_per_image_expand
    ).long() + index_offset_expand
    # Get the positions for each atom
    pos1 = torch.index_select(atom_pos, 0, index1)
    pos2 = torch.index_select(atom_pos, 0, index2)

    # Tensor of unit cells. Assumes 9 cells in -1, 0, 1 offsets in the x and y dimensions
    unit_cell = torch.tensor(
        [
            [-1, -1, 0],
            [-1, 0, 0],
            [-1, 1, 0],
            [0, -1, 0],
            [0, 0, 0],
            [0, 1, 0],
            [1, -1, 0],
            [1, 0, 0],
            [1, 1, 0],
        ],
        device=device,
    ).float()
    num_cells = len(unit_cell)
    unit_cell_per_atom = unit_cell.view(1, num_cells, 3).repeat(
        len(index2), 1, 1
    )
    unit_cell = torch.transpose(unit_cell, 0, 1)
    unit_cell_batch = unit_cell.view(1, 3, num_cells).expand(
        batch_size, -1, -1
    )

    # Compute the x, y, z positional offsets for each cell in each image
    data_cell = torch.transpose(data.cell, 1, 2)
    pbc_offsets = torch.bmm(data_cell, unit_cell_batch)
    pbc_offsets_per_atom = torch.repeat_interleave(
        pbc_offsets, num_atoms_per_image_sqr, dim=0
    )

    # Expand the positions and indices for the 9 cells
    pos1 = pos1.view(-1, 3, 1).expand(-1, -1, num_cells)
    pos2 = pos2.view(-1, 3, 1).expand(-1, -1, num_cells)
    index1 = index1.view(-1, 1).repeat(1, num_cells).view(-1)
    index2 = index2.view(-1, 1).repeat(1, num_cells).view(-1)
    # Add the PBC offsets for the second atom
    pos2 = pos2 + pbc_offsets_per_atom

    # Compute the squared distance between atoms
    atom_distance_sqr = torch.sum((pos1 - pos2) ** 2, dim=1)
    atom_distance_sqr = atom_distance_sqr.view(-1)

    # Remove pairs that are too far apart
    mask_within_radius = torch.le(atom_distance_sqr, radius * radius)
    # Remove pairs with the same atoms (distance = 0.0)
    mask_not_same = torch.gt(atom_distance_sqr, 0.0001)
    mask = torch.logical_and(mask_within_radius, mask_not_same)
    index1 = torch.masked_select(index1, mask)
    index2 = torch.masked_select(index2, mask)
    unit_cell = torch.masked_select(
        unit_cell_per_atom.view(-1, 3), mask.view(-1, 1).expand(-1, 3)
    )
    unit_cell = unit_cell.view(-1, 3)

    num_atoms = len(data.pos)
    num_neighbors = torch.zeros(num_atoms, device=device)
    num_neighbors.index_add_(0, index1, torch.ones(len(index1), device=device))
    num_neighbors = num_neighbors.long()
    max_num_neighbors = torch.max(num_neighbors).long()

    # Compute neighbors per image
    _max_neighbors = copy.deepcopy(num_neighbors)
    _max_neighbors[_max_neighbors > max_num_neighbors_threshold] = max_num_neighbors_threshold
    _num_neighbors = torch.zeros(num_atoms + 1, device=device).long()
    _natoms = torch.zeros(data.natoms.shape[0] + 1, device=device).long()
    _num_neighbors[1:] = torch.cumsum(_max_neighbors, dim=0)
    _natoms[1:] = torch.cumsum(data.natoms, dim=0)
    num_neighbors_image = _num_neighbors[_natoms[1:]] - _num_neighbors[_natoms[:-1]]

    # If max_num_neighbors is below the threshold, return early
    if (
        max_num_neighbors <= max_num_neighbors_threshold
        or max_num_neighbors_threshold <= 0
    ):
        return torch.stack((index2, index1)), unit_cell, num_neighbors_image

    atom_distance_sqr = torch.masked_select(atom_distance_sqr, mask)

    # Create a tensor of size [num_atoms, max_num_neighbors] to sort the distances of the neighbors.
    # Fill with values greater than radius*radius so we can easily remove unused distances later.
    distance_sort = torch.zeros(
        num_atoms * max_num_neighbors, device=device
    ).fill_(radius * radius + 1.0)

    # Create an index map to map distances from atom_distance_sqr to distance_sort
    index_neighbor_offset = torch.cumsum(num_neighbors, dim=0) - num_neighbors
    index_neighbor_offset_expand = torch.repeat_interleave(
        index_neighbor_offset, num_neighbors
    )
    index_sort_map = (
        index1 * max_num_neighbors
        + torch.arange(len(index1), device=device)
        - index_neighbor_offset_expand
    )
    distance_sort.index_copy_(0, index_sort_map, atom_distance_sqr)
    distance_sort = distance_sort.view(num_atoms, max_num_neighbors)

    # Sort neighboring atoms based on distance
    distance_sort, index_sort = torch.sort(distance_sort, dim=1)
    # Select the max_num_neighbors_threshold neighbors that are closest
    distance_sort = distance_sort[:, :max_num_neighbors_threshold]
    index_sort = index_sort[:, :max_num_neighbors_threshold]

    # Offset index_sort so that it indexes into index1
    index_sort = index_sort + index_neighbor_offset.view(-1, 1).expand(
        -1, max_num_neighbors_threshold
    )
    # Remove "unused pairs" with distances greater than the radius
    mask_within_radius = torch.le(distance_sort, radius * radius)
    index_sort = torch.masked_select(index_sort, mask_within_radius)

    # At this point index_sort contains the index into index1 of the closest max_num_neighbors_threshold neighbors per atom
    # Create a mask to remove all pairs not in index_sort
    mask_num_neighbors = torch.zeros(len(index1), device=device).bool()
    mask_num_neighbors.index_fill_(0, index_sort, True)

    # Finally mask out the atoms to ensure each atom has at most max_num_neighbors_threshold neighbors
    index1 = torch.masked_select(index1, mask_num_neighbors)
    index2 = torch.masked_select(index2, mask_num_neighbors)
    unit_cell = torch.masked_select(
        unit_cell.view(-1, 3), mask_num_neighbors.view(-1, 1).expand(-1, 3)
    )
    unit_cell = unit_cell.view(-1, 3)

    edge_index = torch.stack((index2, index1))

    return edge_index, unit_cell, num_neighbors_image
=======
        out["offsets"] = offsets[nonzero_idx]

    return out


def get_pruned_edge_idx(edge_index, num_atoms=None, max_neigh=1e9):
    assert num_atoms is not None

    # removes neighbors > max_neigh
    # assumes neighbors are sorted in increasing distance
    _nonmax_idx = []
    for i in range(num_atoms):
        idx_i = torch.arange(len(edge_index[1]))[(edge_index[1] == i)][
            :max_neigh
        ]
        _nonmax_idx.append(idx_i)
    _nonmax_idx = torch.cat(_nonmax_idx)

    return _nonmax_idx
>>>>>>> 5edb7344
<|MERGE_RESOLUTION|>--- conflicted
+++ resolved
@@ -351,10 +351,9 @@
         out["distance_vec"] = distance_vectors[nonzero_idx]
 
     if return_offsets:
-<<<<<<< HEAD
-        return edge_index, distances, offsets
-    else:
-        return edge_index, distances
+        out["offsets"] = offsets[nonzero_idx]
+
+    return out
 
 
 def radius_graph_pbc(data, radius, max_num_neighbors_threshold, device):
@@ -535,10 +534,6 @@
     edge_index = torch.stack((index2, index1))
 
     return edge_index, unit_cell, num_neighbors_image
-=======
-        out["offsets"] = offsets[nonzero_idx]
-
-    return out
 
 
 def get_pruned_edge_idx(edge_index, num_atoms=None, max_neigh=1e9):
@@ -554,5 +549,4 @@
         _nonmax_idx.append(idx_i)
     _nonmax_idx = torch.cat(_nonmax_idx)
 
-    return _nonmax_idx
->>>>>>> 5edb7344
+    return _nonmax_idx